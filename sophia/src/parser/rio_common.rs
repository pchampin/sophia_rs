//! Common implementations for adapting [RIO](https://github.com/Tpt/rio/blob/master/turtle/src/turtle.rs) parsers.

use std::result::Result as StdResult;

use rio_api::model::*;
use rio_api::parser::*;

use crate::error::*;
use crate::ns::xsd;
use crate::quad::stream::*;
use crate::term::{BoxTerm, RefTerm};
use crate::triple::stream::*;

/// TripleSource / QuadSource adapter for RIO TripleParser / QuadParser
pub enum StrictRioSource<T, E> {
    Parser(T),
    Error(Option<E>),
}

impl<T, E> From<StdResult<T, E>> for StrictRioSource<T, E> {
    fn from(res: StdResult<T, E>) -> Self {
        match res {
            Ok(parser) => StrictRioSource::Parser(parser),
            Err(error) => StrictRioSource::Error(Some(error)),
        }
    }
}

// This intermediate type is required,
// because Rio requires that the error type of triple_handler/quad_handler
// implement From<TurtleError> (or whatever Rio-specific error returned by the parser).
//
// This is costless, though,
// because MyStreamError's internal representation is identical to StreamError,
// so the final type conversion performed by into_stream_error is actually
// just for pleasing the compiler.
enum MyStreamError<E> {
    Source(Error),
    Sink(E),
}
impl<E> MyStreamError<E>
where
    E: std::error::Error + 'static,
{
    fn from_sink_error(err: E) -> Self {
        MyStreamError::Sink(err)
    }
    fn into_stream_error(self) -> StreamError<Error, E> {
        match self {
            MyStreamError::Source(err) => SourceError(err),
            MyStreamError::Sink(err) => SinkError(err),
        }
    }
}
impl<E1, E2> From<E1> for MyStreamError<E2>
where
    Error: From<E1>,
    E2: std::error::Error + 'static,
{
    fn from(other: E1) -> Self {
        MyStreamError::Source(other.into())
    }
}

impl<T, E> TripleSource for StrictRioSource<T, E>
where
    T: TriplesParser,
    T::Error: 'static,
    Error: From<T::Error>,
    Error: From<E>,
{
    type Error = Error;

    fn in_sink<TS: TripleSink>(
        &mut self,
        sink: &mut TS,
    ) -> StdResult<TS::Outcome, StreamError<Error, TS::Error>> {
        match self {
            StrictRioSource::Error(opt) => Err(SourceError(consume_err(opt))),
            StrictRioSource::Parser(parser) => {
                parser
                    .parse_all(&mut |t| -> StdResult<(), MyStreamError<TS::Error>> {
                        sink.feed(&[
                            rio2refterm(t.subject.into()),
                            rio2refterm(t.predicate.into()),
                            rio2refterm(t.object.into()),
                        ])
                        .map_err(MyStreamError::from_sink_error)
                    })
                    .map_err(|e| e.into_stream_error())?;
                Ok(sink.finish().map_err(SinkError)?)
            }
        }
    }
}

impl<T, E> QuadSource for StrictRioSource<T, E>
where
    T: QuadsParser,
    T::Error: 'static,
    Error: From<T::Error>,
    Error: From<E>,
{
    type Error = Error;

    fn in_sink<TS: QuadSink>(
        &mut self,
        sink: &mut TS,
    ) -> StdResult<TS::Outcome, StreamError<Error, TS::Error>> {
        match self {
            StrictRioSource::Error(opt) => Err(SourceError(consume_err(opt))),
            StrictRioSource::Parser(parser) => {
                parser
                    .parse_all(&mut |q| -> StdResult<(), MyStreamError<TS::Error>> {
                        sink.feed(&(
                            [
                                rio2refterm(q.subject.into()),
                                rio2refterm(q.predicate.into()),
                                rio2refterm(q.object.into()),
                            ],
                            if let Some(n) = q.graph_name {
                                Some(rio2refterm(n.into()))
                            } else {
                                None
                            },
                        ))
                        .map_err(MyStreamError::from_sink_error)
                    })
                    .map_err(|e| e.into_stream_error())?;
                Ok(sink.finish().map_err(SinkError)?)
            }
        }
    }
}

/// QuadSource adapter for RIO GeneralizedQuadParser
pub enum GeneralizedRioSource<T, E> {
    Parser(T),
    Error(Option<E>),
}

impl<T, E> From<StdResult<T, E>> for GeneralizedRioSource<T, E> {
    fn from(res: StdResult<T, E>) -> Self {
        match res {
            Ok(parser) => GeneralizedRioSource::Parser(parser),
            Err(error) => GeneralizedRioSource::Error(Some(error)),
        }
    }
}

impl<T, E> QuadSource for GeneralizedRioSource<T, E>
where
    T: GeneralizedQuadsParser,
    T::Error: 'static,
    Error: From<T::Error>,
    Error: From<E>,
{
    type Error = Error;

    fn in_sink<TS: QuadSink>(
        &mut self,
        sink: &mut TS,
    ) -> StdResult<TS::Outcome, StreamError<Error, TS::Error>> {
        match self {
            GeneralizedRioSource::Error(opt) => Err(SourceError(consume_err(opt))),
            GeneralizedRioSource::Parser(parser) => {
                parser
                    .parse_all(&mut |q| -> StdResult<(), MyStreamError<TS::Error>> {
                        sink.feed(&(
                            [
                                rio2refterm(q.subject),
                                rio2refterm(q.predicate),
                                rio2refterm(q.object),
                            ],
                            if let Some(n) = q.graph_name {
                                Some(rio2refterm(n))
                            } else {
                                None
                            },
                        ))
                        .map_err(MyStreamError::from_sink_error)
                    })
                    .map_err(|e| e.into_stream_error())?;
                Ok(sink.finish().map_err(SinkError)?)
            }
        }
    }
}

/// Consume inner error and convert it to Error
fn consume_err<E: Into<Error>>(opt: &mut Option<E>) -> Error {
    opt.take().map(|e| e.into()).unwrap_or_else(|| {
        let message = "This parser has already failed".to_string();
        let location = Location::Unknown;
        Error::from(ErrorKind::ParserError(message, location))
    })
}

/// Convert RIO term to Sophia term
pub fn rio2refterm(t: GeneralizedTerm) -> RefTerm {
    use Literal::*;
<<<<<<< HEAD
    let rt = match t {
        Term::BlankNode(b) => RefTerm::new_bnode(b.id)?,
        Term::NamedNode(n) => RefTerm::new_iri(n.iri)?,
        Term::Literal(Simple { value }) => RefTerm::new_literal_dt(value, xsd::string)?,
        Term::Literal(LanguageTaggedString { value, language }) => {
            RefTerm::new_literal_lang(value, language)?
        }
        Term::Literal(Typed { value, datatype }) => {
            RefTerm::new_literal_dt(value, RefTerm::new_iri(datatype.iri)?)?
=======
    unsafe {
        match t {
            GeneralizedTerm::BlankNode(b) => RefTerm::new_bnode(b.id).unwrap(),
            GeneralizedTerm::NamedNode(n) => RefTerm::new_iri_unchecked(n.iri, None),
            GeneralizedTerm::Literal(Simple { value }) => {
                RefTerm::new_literal_dt_unchecked(value, xsd::string)
            }
            GeneralizedTerm::Literal(LanguageTaggedString { value, language }) => {
                RefTerm::new_literal_lang_unchecked(value, language)
            }
            GeneralizedTerm::Literal(Typed { value, datatype }) => {
                RefTerm::new_literal_dt_unchecked(
                    value,
                    RefTerm::new_iri_unchecked(datatype.iri, None),
                )
            }
            GeneralizedTerm::Variable(v) => RefTerm::new_variable_unchecked(v.name),
>>>>>>> 828253b1
        }
    };
    Ok(rt)
}

/// Convert RIO term to Sophia term
pub fn rio2boxterm(t: GeneralizedTerm) -> BoxTerm {
    BoxTerm::from_with(&rio2refterm(t), Box::from)
}<|MERGE_RESOLUTION|>--- conflicted
+++ resolved
@@ -199,17 +199,7 @@
 /// Convert RIO term to Sophia term
 pub fn rio2refterm(t: GeneralizedTerm) -> RefTerm {
     use Literal::*;
-<<<<<<< HEAD
-    let rt = match t {
-        Term::BlankNode(b) => RefTerm::new_bnode(b.id)?,
-        Term::NamedNode(n) => RefTerm::new_iri(n.iri)?,
-        Term::Literal(Simple { value }) => RefTerm::new_literal_dt(value, xsd::string)?,
-        Term::Literal(LanguageTaggedString { value, language }) => {
-            RefTerm::new_literal_lang(value, language)?
-        }
-        Term::Literal(Typed { value, datatype }) => {
-            RefTerm::new_literal_dt(value, RefTerm::new_iri(datatype.iri)?)?
-=======
+
     unsafe {
         match t {
             GeneralizedTerm::BlankNode(b) => RefTerm::new_bnode(b.id).unwrap(),
@@ -227,7 +217,6 @@
                 )
             }
             GeneralizedTerm::Variable(v) => RefTerm::new_variable_unchecked(v.name),
->>>>>>> 828253b1
         }
     };
     Ok(rt)
