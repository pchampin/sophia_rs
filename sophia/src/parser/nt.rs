//! Adapter for the [N-Triples] parser from [RIO](https://github.com/Tpt/rio/blob/master/turtle/src/ntriples.rs)
//!
//! [N-Triples]: https://www.w3.org/TR/n-triples/

use std::io::{BufRead, BufReader, Cursor, Read};

use rio_turtle::NTriplesParser;

use crate::def_default_triple_parser_api;
use crate::error::*;
use crate::parser::rio_common::*;
use crate::triple::stream::TripleSource;

/// RIO Turtle parser configuration.
///
/// For more information,
/// see the [uniform interface] of parsers.
///
/// [uniform interface]: ../index.html#uniform-interface
#[derive(Clone, Debug, Default)]
pub struct Config {}

impl Config {
    #[inline]
    pub fn parse_bufread<'a, B: BufRead + 'a>(
        &self,
        bufread: B,
    ) -> impl TripleSource<Error = Error> + 'a {
        StrictRioSource::from(NTriplesParser::new(bufread))
    }

    #[inline]
    pub fn parse_read<'a, R: Read + 'a>(&self, read: R) -> impl TripleSource<Error = Error> + 'a {
        self.parse_bufread(BufReader::new(read))
    }

    #[inline]
    pub fn parse_str<'a>(&self, txt: &'a str) -> impl TripleSource<Error = Error> + 'a {
        self.parse_bufread(Cursor::new(txt.as_bytes()))
    }
}

def_default_triple_parser_api! {}

<<<<<<< HEAD
fn parse_rule_from_line<'a>(
    config: &Config,
    rule: Rule,
    txt: &'a str,
) -> StdResult<[CowTerm<'a>; 3], PestError<Rule>> {
    let triple_pair = PestNtqParser::parse(rule, txt)?.next().unwrap();
    pairs_to_triple(config, triple_pair.into_inner())
}

fn pairs_to_triple<'a>(
    config: &Config,
    mut pairs: Pairs<'a, Rule>,
) -> StdResult<[CowTerm<'a>; 3], PestError<Rule>> {
    let s = pair_to_term(pairs.next().unwrap(), config.strict)?;
    let p = pair_to_term(pairs.next().unwrap(), config.strict)?;
    let o = pair_to_term(pairs.next().unwrap(), config.strict)?;
    Ok([s, p, o])
}

pub(crate) fn pair_to_term<'a>(
    pair: Pair<'a, Rule>,
    strict: bool,
) -> StdResult<CowTerm<'a>, PestError<Rule>> {
    match pair.as_rule() {
        Rule::iriref => {
            let cow = unescape_str(pair.clone(), 1)?;
            Term::new_iri(cow)
        }
        Rule::blank_node_label => {
            let txt = pair.as_str();
            Term::new_bnode(Cow::Borrowed(&txt[2..]))
        }
        Rule::literal => {
            let mut pairs = pair.clone().into_inner();
            let value_pair = pairs.next().unwrap();
            let value_cow = unescape_str(value_pair, 1)?;

            match pairs.next() {
                None => Term::new_literal_dt(value_cow, CowTerm::from(&xsd::string)),
                Some(ref subpair) if subpair.as_rule() == Rule::iriref => {
                    let dt_txt = unescape_str(subpair.clone(), 1)?;
                    Term::new_iri(dt_txt)
                        .and_then(|datatype| Term::new_literal_dt(value_cow, datatype))
                }
                Some(ref subpair) if subpair.as_rule() == Rule::langtag => {
                    Term::new_literal_lang(value_cow, &subpair.as_str()[1..])
                }
                _ => unreachable!(),
            }
        }
        Rule::variable => {
            let txt = pair.as_str();
            Term::new_variable(Cow::Borrowed(&txt[1..]))
        }
        _ => panic!(format!("Unsupported rule {:?}", pair.as_rule())),
    }
    .map_err(Error::from)
    .and_then(|t| {
        if !strict || t.is_absolute() {
            Ok(t)
        } else {
            Err(ErrorKind::IriMustBeAbsolute(format!("{:?}", t)).into())
        }
    })
    .map_err(|err| {
        PestError::new_from_span(
            ErrorVariant::CustomError {
                message: format!("{:?}", err),
            },
            pair.as_span(),
        )
    })
}

=======
>>>>>>> 828253b1
// ---------------------------------------------------------------------------------
//                                      tests
// ---------------------------------------------------------------------------------

#[cfg(test)]
mod test {
    use super::*;
    use crate::graph::inmem::FastGraph;
    use crate::graph::Graph;
    use crate::ns::{rdf, xsd};
    use crate::term::matcher::ANY;
    use crate::term::StaticTerm;
    use crate::triple::stream::TripleSource;

    #[test]
    fn test_simple_nt_string() -> std::result::Result<(), Box<dyn std::error::Error>> {
        let turtle = r#"
            <http://localhost/ex#me> <http://example.org/ns/knows> _:b1.
            _:b1 <http://www.w3.org/1999/02/22-rdf-syntax-ns#type> <http://example.org/ns/Person>.
            _:b1 <http://example.org/ns/name> "Alice".
        "#;

        let mut g = FastGraph::new();
        let cfg = Config {};
        let c = cfg.parse_str(&turtle).in_graph(&mut g)?;
        assert_eq!(c, 3);
        assert!(g
            .triples_matching(
                &StaticTerm::new_iri("http://localhost/ex#me").unwrap(),
                &StaticTerm::new_iri("http://example.org/ns/knows").unwrap(),
                &ANY,
            )
            .next()
            .is_some());
        assert!(g
            .triples_matching(
                &ANY,
                &rdf::type_,
                &StaticTerm::new_iri("http://example.org/ns/Person").unwrap(),
            )
            .next()
            .is_some());
        assert!(g
            .triples_matching(
                &ANY,
                &StaticTerm::new_iri("http://example.org/ns/name").unwrap(),
                &StaticTerm::new_literal_dt("Alice", xsd::string).unwrap(),
            )
            .next()
            .is_some());
        Ok(())
    }
}<|MERGE_RESOLUTION|>--- conflicted
+++ resolved
@@ -42,83 +42,6 @@
 
 def_default_triple_parser_api! {}
 
-<<<<<<< HEAD
-fn parse_rule_from_line<'a>(
-    config: &Config,
-    rule: Rule,
-    txt: &'a str,
-) -> StdResult<[CowTerm<'a>; 3], PestError<Rule>> {
-    let triple_pair = PestNtqParser::parse(rule, txt)?.next().unwrap();
-    pairs_to_triple(config, triple_pair.into_inner())
-}
-
-fn pairs_to_triple<'a>(
-    config: &Config,
-    mut pairs: Pairs<'a, Rule>,
-) -> StdResult<[CowTerm<'a>; 3], PestError<Rule>> {
-    let s = pair_to_term(pairs.next().unwrap(), config.strict)?;
-    let p = pair_to_term(pairs.next().unwrap(), config.strict)?;
-    let o = pair_to_term(pairs.next().unwrap(), config.strict)?;
-    Ok([s, p, o])
-}
-
-pub(crate) fn pair_to_term<'a>(
-    pair: Pair<'a, Rule>,
-    strict: bool,
-) -> StdResult<CowTerm<'a>, PestError<Rule>> {
-    match pair.as_rule() {
-        Rule::iriref => {
-            let cow = unescape_str(pair.clone(), 1)?;
-            Term::new_iri(cow)
-        }
-        Rule::blank_node_label => {
-            let txt = pair.as_str();
-            Term::new_bnode(Cow::Borrowed(&txt[2..]))
-        }
-        Rule::literal => {
-            let mut pairs = pair.clone().into_inner();
-            let value_pair = pairs.next().unwrap();
-            let value_cow = unescape_str(value_pair, 1)?;
-
-            match pairs.next() {
-                None => Term::new_literal_dt(value_cow, CowTerm::from(&xsd::string)),
-                Some(ref subpair) if subpair.as_rule() == Rule::iriref => {
-                    let dt_txt = unescape_str(subpair.clone(), 1)?;
-                    Term::new_iri(dt_txt)
-                        .and_then(|datatype| Term::new_literal_dt(value_cow, datatype))
-                }
-                Some(ref subpair) if subpair.as_rule() == Rule::langtag => {
-                    Term::new_literal_lang(value_cow, &subpair.as_str()[1..])
-                }
-                _ => unreachable!(),
-            }
-        }
-        Rule::variable => {
-            let txt = pair.as_str();
-            Term::new_variable(Cow::Borrowed(&txt[1..]))
-        }
-        _ => panic!(format!("Unsupported rule {:?}", pair.as_rule())),
-    }
-    .map_err(Error::from)
-    .and_then(|t| {
-        if !strict || t.is_absolute() {
-            Ok(t)
-        } else {
-            Err(ErrorKind::IriMustBeAbsolute(format!("{:?}", t)).into())
-        }
-    })
-    .map_err(|err| {
-        PestError::new_from_span(
-            ErrorVariant::CustomError {
-                message: format!("{:?}", err),
-            },
-            pair.as_span(),
-        )
-    })
-}
-
-=======
->>>>>>> 828253b1
 // ---------------------------------------------------------------------------------
 //                                      tests
 // ---------------------------------------------------------------------------------
