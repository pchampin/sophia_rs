//! Implementation of IRIs as per
//! [\[RFC 3987\]](https://tools.ietf.org/html/rfc3987).
//!
//! This module is transparently reexported by its parent module.
//!

use super::{Iri, IRELATIVE_REF_REGEX, IRI_REGEX};
use crate::mown_str::MownStr;
use crate::{Literal, MownTerm, Result, Term, TermData, TermError};
use std::fmt;

/// Resolve some kind of IRI with `self` as the base.
pub trait Resolve<S, T> {
    /// Resolve relative IRI(s) somewhat contained in `other` with `self` as
    /// the base IRI.
    fn resolve(&self, other: S) -> T;
}

/// Keeps track of the different components of an IRI reference.
///
/// NB: this type does not store the actual text of the IRI reference,
/// it borrows it from one (or possibly several) external `str`s.
#[derive(Clone, Debug, Default, Eq, PartialEq)]
pub struct IriParsed<'a> {
    scheme: Option<&'a str>,
    authority: Option<&'a str>,
    /// NB: path complies with the following rules:
    /// - does not contain the separators ('/')
    /// - its first element is "" if the path starts with '/'
    /// - its last element is "" if the path ends with a '/'
    path: Vec<&'a str>,
    query: Option<&'a str>,
    fragment: Option<&'a str>,
}

impl<'a> IriParsed<'a> {
    /// Parse the given `str` as an IRI reference,
    /// and return its inner structure (or fail with a `TermError`).
    pub fn new(txt: &'a str) -> Result<IriParsed<'a>> {
        let mut pi = IriParsed::default();
        let path: Option<&str>;
        if let Some(cap) = IRI_REGEX.captures(txt) {
            pi.scheme = cap.get(1).map(|m| m.as_str());
            pi.authority = cap.get(2).map(|m| m.as_str());
            pi.query = cap.get(6).map(|m| m.as_str());
            pi.fragment = cap.get(7).map(|m| m.as_str());
            path = cap
                .get(3)
                .or_else(|| cap.get(4))
                .or_else(|| cap.get(5))
                .map(|m| m.as_str())
                .filter(|s| !s.is_empty());
        } else if let Some(cap) = IRELATIVE_REF_REGEX.captures(txt) {
            pi.authority = cap.get(1).map(|m| m.as_str());
            pi.query = cap.get(5).map(|m| m.as_str());
            pi.fragment = cap.get(6).map(|m| m.as_str());
            path = cap
                .get(2)
                .or_else(|| cap.get(3))
                .or_else(|| cap.get(4))
                .map(|m| m.as_str())
                .filter(|s| !s.is_empty());
        } else {
            return Err(TermError::InvalidIri(txt.to_owned()));
        }
        if let Some(path) = path {
            path.split('/').for_each(|i| pi.path.push(i))
        }
        Ok(pi)
    }

    /// Return `true` if this IRI reference is absolute.
    pub fn is_absolute(&self) -> bool {
        self.scheme.is_some()
    }

    /// Resolve `other` using this IRI reference as the base.
    ///
    /// NB: the resulting `IriParsed` may borrow parts from both parts.
    pub fn join(&self, other: &IriParsed<'a>) -> IriParsed<'a> {
        let (scheme, authority, query, fragment);
        let mut path;
        if other.scheme.is_some() {
            scheme = other.scheme;
            authority = other.authority;
            path = other.path.clone();
            query = other.query;
        } else {
            scheme = self.scheme;
            if other.authority.is_some() {
                authority = other.authority;
                path = other.path.clone();
                query = other.query;
            } else {
                authority = self.authority;
                if other.path.is_empty() {
                    path = self.path.clone();
                    query = other.query.or(self.query);
                } else {
                    if other.path[0] == "" {
                        path = other.path.clone();
                    } else {
                        path = self.merged_path(&other.path);
                    }
                    query = other.query;
                }
            }
        }
        remove_dot_segments(&mut path);
        fragment = other.fragment;
        IriParsed {
            scheme,
            authority,
            path,
            query,
            fragment,
        }
    }

    /// Appends the given path to `self`'s own path.
    fn merged_path(&self, path: &[&'a str]) -> Vec<&'a str> {
        if self.authority.is_some() && self.path.is_empty() {
            // resulting path must have a leading '/'
            std::iter::once("").chain(path.iter().cloned()).collect()
        } else {
            self.path
                .iter()
                .take(self.path.len() - 1)
                .cloned()
                .chain(path.iter().cloned())
                .collect()
        }
    }
}

impl<'a, 'b> Resolve<&'a str, Result<MownStr<'a>>> for IriParsed<'b> {
    /// Resolve an IRI given as `String`.
    ///
    /// Fails if `other` is not a valid IRI.
    fn resolve(&self, other: &'a str) -> Result<MownStr<'a>> {
        let other_parsed = IriParsed::new(other)?;
        if other_parsed.is_absolute() {
            Ok(other.into())
        } else {
            Ok(self.join(&other_parsed).to_string().into())
        }
    }
}

impl<'a> Resolve<&'a IriParsed<'a>, IriParsed<'a>> for IriParsed<'a> {
    /// Just a call to `IriParsed::join()`
    fn resolve(&self, other: &'a IriParsed<'a>) -> IriParsed<'a> {
        self.join(other)
    }
}

impl<'a, 'b, TD, TD2> Resolve<&'a Iri<TD>, Iri<TD2>> for IriParsed<'b>
where
    TD: TermData,
    TD2: TermData + for<'x> From<&'x str>,
{
    /// Resolve the given IRI.
    ///
    /// # Performance
    ///
    /// May allocate an intermediate IRI if `other` is suffixed.
    fn resolve(&self, other: &Iri<TD>) -> Iri<TD2> {
<<<<<<< HEAD
        if other.has_suffix() {
            let no_suffix = other.clone_no_suffix(|s| TD2::from(s));
            let parsed = no_suffix.parse_components().expect("ensured by no_suffix");
            let joined = self.join(&parsed);
            Iri::new_unchecked(joined.to_string().as_str(), joined.is_absolute())
        } else {
            let parsed = other.parse_components().expect("is not suffixed");
            let joined = self.join(&parsed);
            Iri::new_unchecked(joined.to_string().as_str(), joined.is_absolute())
=======
        let mut buffer = String::new();
        let parsed = other.parse_components(&mut buffer);
        let joined = self.join(&parsed);
        Iri::new_unchecked(joined.to_string().as_str(), joined.is_absolute())
    }
}

impl<'a, 'b, TD> Resolve<&'a Iri<TD>, Iri<MownStr<'a>>> for IriParsed<'b>
where
    TD: TermData,
{
    //impl<'a> IriParsed<'a> {
    /// Resolve the given IRI.
    ///
    /// # Performance
    ///
    /// May allocate an intermediate IRI if `other` is suffixed.
    fn resolve(&self, other: &'a Iri<TD>) -> Iri<MownStr<'a>> {
        //pub fn resolve_mown<'b, TD: TermData>(&self, other: &Iri<TD>) -> Iri<MownStr<'b>> {
        if other.absolute {
            return other.into();
>>>>>>> 7bec393f
        }
        let mut buffer = String::new();
        let parsed = other.parse_components(&mut buffer);
        let joined = self.join(&parsed);
        Iri::new_unchecked(joined.to_string(), joined.is_absolute())
    }
}

impl<'a, 'b, TD, TD2> Resolve<&'a Literal<TD>, Literal<TD2>> for IriParsed<'b>
where
    TD: TermData,
    TD2: TermData + for<'x> From<&'x str>,
{
    /// Resolve the data type's IRI if it is relative.
    ///
    /// # Exception
    ///
    /// This only changes on `Typed` literals.
    /// Language-tagged literals are absolue by construction.
    /// Therefore, those are not affected.
    ///
    /// # Performance
    ///
    /// May allocate an intermediate IRI if `other.dt()` is suffixed.
    fn resolve(&self, other: &'a Literal<TD>) -> Literal<TD2> {
        if other.is_absolute() {
            other.into()
        } else {
<<<<<<< HEAD
            Literal::new_dt(other.txt().as_ref(), self.resolve(&other.dt()))
=======
            let dt: Iri<TD2> = self.resolve(&other.dt());
            Literal::new_dt(other.txt().as_ref(), dt)
>>>>>>> 7bec393f
        }
    }
}

impl<'a, 'b, TD> Resolve<&'a Literal<TD>, Literal<MownStr<'a>>> for IriParsed<'b>
where
    TD: TermData + 'a,
{
    /// Resolve the data type's IRI if it is relative.
    ///
    /// # Exception
    ///
    /// This only changes on `Typed` literals.
    /// Language-tagged literals are absolue by construction.
    /// Therefore, those are not affected.
    ///
    /// # Performance
    ///
    /// May allocate an intermediate IRI if `other.dt()` is suffixed.
    fn resolve(&self, other: &'a Literal<TD>) -> Literal<MownStr<'a>> {
        if other.is_absolute() {
            other.into()
        } else {
            let dt = Iri::<MownStr>::new_unchecked(
                self.resolve(other.dt().value().as_ref())
                    .unwrap()
                    .to_string(),
                self.is_absolute(),
            );
            Literal::new_dt(other.txt().as_ref(), dt)
        }
    }
}

impl<'a, 'b, TD, TD2> Resolve<&'a Term<TD>, Term<TD2>> for IriParsed<'b>
where
    TD: TermData,
    TD2: TermData + for<'x> From<&'x str>,
{
    /// Resolve IRIs and the IRIs of typed literals.
    ///
    /// # Performance
    ///
    /// May allocate an intermediate IRI if an IRI is suffixed.
    fn resolve(&self, other: &'a Term<TD>) -> Term<TD2> {
        match other {
            Term::Iri(iri) => Resolve::<_, Iri<TD2>>::resolve(self, iri).into(),
            Term::Literal(lit) => Resolve::<_, Literal<TD2>>::resolve(self, lit).into(),
            term => term.into(),
        }
    }
}

impl<'a, 'b, TD> Resolve<&'a Term<TD>, MownTerm<'a>> for IriParsed<'b>
where
    TD: TermData,
{
    /// Resolve IRIs and the IRIs of typed literals.
    ///
    /// # Performance
    ///
    /// May allocate an intermediate IRI if an IRI is suffixed.
    fn resolve(&self, other: &'a Term<TD>) -> MownTerm<'a> {
        match other {
            Term::Iri(iri) => Resolve::<_, Iri<MownStr>>::resolve(self, iri).into(),
            Term::Literal(lit) => Resolve::<_, Literal<MownStr>>::resolve(self, lit).into(),
            term => term.into(),
        }
    }
}

impl fmt::Display for IriParsed<'_> {
    fn fmt(&self, f: &mut fmt::Formatter) -> fmt::Result {
        if let Some(scheme) = self.scheme {
            write!(f, "{}:", scheme)?;
        }
        if let Some(authority) = self.authority {
            write!(f, "//{}", authority)?;
        }
        if !self.path.is_empty() {
            write!(f, "{}", self.path[0])?;
            for p in &self.path[1..] {
                write!(f, "/{}", p)?;
            }
        }
        if let Some(query) = self.query {
            write!(f, "?{}", query)?;
        }
        if let Some(fragment) = self.fragment {
            write!(f, "#{}", fragment)?;
        }
        Ok(())
    }
}

fn remove_dot_segments(path: &mut Vec<&str>) {
    if path.is_empty() {
        return;
    }
    let mut i = 0;
    let last = path[path.len() - 1];
    if last == "." || last == ".." {
        path.push("");
    }
    while i < path.len() {
        if path[i] == "." {
            path.remove(i);
        } else if path[i] == ".." {
            if i != 0 && (i != 1 || path[0] != "") {
                path.remove(i - 1);
                i -= 1;
            }
            path.remove(i);
        } else {
            i += 1;
        }
    }
}

#[cfg(test)]
mod test {
    use super::super::test::{NEGATIVE_IRIS, POSITIVE_IRIS, RELATIVE_IRIS};
    use super::*;
    use crate::{BoxTerm, RefTerm};

    #[test]
    fn positive() {
        for (txt, parsed) in POSITIVE_IRIS {
            let rpi = IriParsed::new(txt);
            assert!(rpi.is_ok(), format!("<{}> → {:?}", txt, rpi));
            let pi = rpi.unwrap();
            assert_eq!(pi.is_absolute(), parsed.0);
            assert_eq!(pi.scheme, parsed.1);
            assert_eq!(pi.authority, parsed.2);
            assert_eq!(&pi.path[..], parsed.3);
            assert_eq!(pi.query, parsed.4);
            assert_eq!(pi.fragment, parsed.5);
            assert_eq!(&pi.to_string(), txt);
        }
    }

    #[test]
    fn negative() {
        for txt in NEGATIVE_IRIS {
            let rpi = IriParsed::new(txt);
            assert!(rpi.is_err(), format!("<{}> → {:?}", txt, rpi));
        }
    }

    #[test]
    fn relative() {
        let base = IriParsed::new("http://a/b/c/d;p?q").unwrap();
        for (rel, abs) in RELATIVE_IRIS {
            let rel = IriParsed::new(rel).unwrap();
            let got = base.join(&rel);
            assert_eq!(&got.to_string(), abs);
        }
    }

    #[test]
    fn resolve_str() {
        let base = IriParsed::new("http://a/b/c/d;p?q").unwrap();
        for (rel, abs) in RELATIVE_IRIS {
            let got = base.resolve(*rel).unwrap();
            assert_eq!(got, *abs);
        }
    }

    #[test]
    fn resolve_bad_str() {
        let base = IriParsed::new("http://a/b/c/d;p?q").unwrap();
        for txt in NEGATIVE_IRIS {
            assert!(base.resolve(*txt).is_err());
        }
    }

    #[test]
    fn resolve_iri_parsed() {
        let base = IriParsed::new("http://a/b/c/d;p?q").unwrap();
        for (rel, abs) in RELATIVE_IRIS {
            let rel = IriParsed::new(rel).unwrap();
            let got = base.resolve(&rel);
            assert_eq!(&got.to_string(), abs);
        }
    }

    #[test]
    fn resolve_iri_mown() {
        let base = IriParsed::new("http://a/b/c/d;p?q").unwrap();
        for (rel, abs) in RELATIVE_IRIS {
            let rel = Iri::<&str>::new(*rel).unwrap();
            let got: Iri<MownStr> = base.resolve(&rel);
            assert_eq!(&got.value(), abs);
        }
    }

    #[test]
    fn resolve_iri_box() {
        let base = IriParsed::new("http://a/b/c/d;p?q").unwrap();
        for (rel, abs) in RELATIVE_IRIS {
            let rel = Iri::<&str>::new(*rel).unwrap();
            let got: Iri<Box<str>> = base.resolve(&rel);
            assert_eq!(&got.value(), abs);
        }
    }

    #[test]
    fn resolve_literal_mown() {
        let base = IriParsed::new("http://a/b/c/d;p?q").unwrap();
        for (rel, abs) in RELATIVE_IRIS {
            let rel = Iri::<&str>::new(*rel).unwrap();
            let lit = Literal::<&str>::new_dt("hello", rel);
            let got: Literal<MownStr> = base.resolve(&lit);
            assert_eq!(&got.dt().value(), abs);
        }
    }

    #[test]
    fn resolve_literal_box() {
        let base = IriParsed::new("http://a/b/c/d;p?q").unwrap();
        for (rel, abs) in RELATIVE_IRIS {
            let rel = Iri::<&str>::new(*rel).unwrap();
            let lit = Literal::<&str>::new_dt("hello", rel);
            let got: Literal<Box<str>> = base.resolve(&lit);
            assert_eq!(&got.dt().value(), abs);
        }
    }

    #[test]
    fn resolve_iri_term_mown() {
        let base = IriParsed::new("http://a/b/c/d;p?q").unwrap();
        for (rel, abs) in RELATIVE_IRIS {
            let rel = RefTerm::new_iri(*rel).unwrap();
            let got: MownTerm = base.resolve(&rel);
            assert_eq!(&got.value(), abs);
        }
    }

    #[test]
    fn resolve_iri_term_box() {
        let base = IriParsed::new("http://a/b/c/d;p?q").unwrap();
        for (rel, abs) in RELATIVE_IRIS {
            let rel = RefTerm::new_iri(*rel).unwrap();
            let got: BoxTerm = base.resolve(&rel);
            assert_eq!(&got.value(), abs);
        }
    }
}<|MERGE_RESOLUTION|>--- conflicted
+++ resolved
@@ -165,17 +165,6 @@
     ///
     /// May allocate an intermediate IRI if `other` is suffixed.
     fn resolve(&self, other: &Iri<TD>) -> Iri<TD2> {
-<<<<<<< HEAD
-        if other.has_suffix() {
-            let no_suffix = other.clone_no_suffix(|s| TD2::from(s));
-            let parsed = no_suffix.parse_components().expect("ensured by no_suffix");
-            let joined = self.join(&parsed);
-            Iri::new_unchecked(joined.to_string().as_str(), joined.is_absolute())
-        } else {
-            let parsed = other.parse_components().expect("is not suffixed");
-            let joined = self.join(&parsed);
-            Iri::new_unchecked(joined.to_string().as_str(), joined.is_absolute())
-=======
         let mut buffer = String::new();
         let parsed = other.parse_components(&mut buffer);
         let joined = self.join(&parsed);
@@ -197,7 +186,6 @@
         //pub fn resolve_mown<'b, TD: TermData>(&self, other: &Iri<TD>) -> Iri<MownStr<'b>> {
         if other.absolute {
             return other.into();
->>>>>>> 7bec393f
         }
         let mut buffer = String::new();
         let parsed = other.parse_components(&mut buffer);
@@ -226,12 +214,8 @@
         if other.is_absolute() {
             other.into()
         } else {
-<<<<<<< HEAD
-            Literal::new_dt(other.txt().as_ref(), self.resolve(&other.dt()))
-=======
             let dt: Iri<TD2> = self.resolve(&other.dt());
             Literal::new_dt(other.txt().as_ref(), dt)
->>>>>>> 7bec393f
         }
     }
 }
